--- conflicted
+++ resolved
@@ -384,29 +384,12 @@
     {
       "description": "Group all other dependencies to reduce PR count",
       "groupName": "All other dependencies",
-<<<<<<< HEAD
-      "matchPackagePatterns": [".*"],
-      "matchDepTypes": ["dependencies"],
-      "excludePackageNames": [
-        "/^@radix-ui//", "/^@fastify//", "/^fastify/", "/^@types//",
-        "vite", "@vitejs/plugin-react", "@fastify/vite", "@fastify/react",
-        "typescript", "tsc-alias", "tsx", "@biomejs/biome",
-        "knex", "better-sqlite3", "pg", "@types/better-sqlite3", "@types/pg",
-        "react", "react-dom", "react-hook-form", "react-router-dom",
-        "@hookform/resolvers", "zod", "@types/react", "@types/react-dom",
-        "tailwindcss", "@tailwindcss/postcss", "postcss", "autoprefixer",
-        "tailwind-merge", "class-variance-authority", "tw-animate-css",
-        "node", "pino", "recharts"
-      ],
-      "matchUpdateTypes": ["patch"],
-=======
       "matchDepTypes": [
         "dependencies"
       ],
       "matchUpdateTypes": [
         "patch"
       ],
->>>>>>> 37e75ed8
       "automerge": true,
       "automergeType": "pr",
       "minimumReleaseAge": "3 days",
