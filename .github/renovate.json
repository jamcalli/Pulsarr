--- conflicted
+++ resolved
@@ -17,11 +17,6 @@
   "semanticCommitType": "chore",
   "semanticCommitScope": "deps",
   "branchPrefix": "renovate/",
-<<<<<<< HEAD
-  "labels": ["dependencies"],
-  "assignees": ["jamcalli"],
-  "reviewers": ["jamcalli"],
-=======
   "pinDigests": true,
   "labels": [
     "dependencies"
@@ -32,7 +27,6 @@
   "reviewers": [
     "jamcalli"
   ],
->>>>>>> efc9fa35
   "packageRules": [
     {
       "description": "Group all Radix UI components",
